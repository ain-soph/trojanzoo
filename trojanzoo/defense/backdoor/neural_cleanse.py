--- conflicted
+++ resolved
@@ -63,12 +63,7 @@
         overlap = (sum_temp == 2).sum().float() / (sum_temp >= 1).sum().float()
         print(f'Jaccard index: {overlap:.3f}')
 
-<<<<<<< HEAD
-    def loss_fn(self, mask, mark, _input, _label, Y, pa):
-=======
-
     def loss_fn(self, mask, mark, _input, _label, Y):
->>>>>>> f10a18fd
         # R1 - Overly large triggers
         mask_l1_norm = torch.sum(torch.abs(mask))
         mask_l2_norm = torch.sum(mask.pow(2))
@@ -76,23 +71,12 @@
 
         pattern_tensor = (torch.ones_like(mask, device=mark.device) - mask) * mark
         pattern_l1_norm = torch.sum(torch.abs(pattern_tensor))
-<<<<<<< HEAD
-        pattern_l2_norm = torch.sum(torch.square(pattern_tensor))
+        pattern_l2_norm = torch.sum(pattern_tensor.pow(2))
         pattern_r1 = (pattern_l1_norm + pattern_l2_norm)
 
         # R2 - Scattered triggers
-        pixel_dif_mask_col = torch.sum(torch.square(
-            mask[:-1, :] - mask[1:, :]))
-        pixel_dif_mask_row = torch.sum(torch.square(mask[:, :-1] - mask[:, 1:]))
-=======
-        pattern_l2_norm =  torch.sum(pattern_tensor.pow(2))
-        pattern_r1 = (pattern_l1_norm + pattern_l2_norm)
-
-        # R2 - Scattered triggers
-        pixel_dif_mask_col = torch.sum(
-        (mask[:-1, :]- mask[1:, :]).pow(2))
+        pixel_dif_mask_col = (mask[:-1, :] - mask[1:, :]).pow(2).sum()
         pixel_dif_mask_row = torch.sum((mask[:, :-1] - mask[:, 1:]).pow(2))
->>>>>>> f10a18fd
         mask_r2 = pixel_dif_mask_col + pixel_dif_mask_row
 
         pixel_dif_pat_col = torch.sum((pattern_tensor[:, :-1, :] - pattern_tensor[:, 1:, :]).pow(2))
@@ -106,7 +90,7 @@
 
         # R4 - Overlaying triggers
         mask_crop_tensor = mask * mark
-        mask_crop_tensor = mask_crop_tensor.expand(Y.shape[0],-1,-1,-1)
+        mask_crop_tensor = mask_crop_tensor.expand(Y.shape[0], -1, -1, -1)
         mask_cropped_output = self.model(mask_crop_tensor)
         r4 = torch.mean(self.model.criterion(mask_cropped_output, Y))
 
