--- conflicted
+++ resolved
@@ -39,20 +39,18 @@
     def detect(self, **kwargs):
         super().detect(**kwargs)
         exp_features = self.get_explation_feature()
-        print('loss: ', normalize_mad(exp_features))
+        print('exp features: ', exp_features)
 
     def get_explation_feature(self) -> List[float]:
 
         dataset = self.dataset.get_dataset(mode='train')
-<<<<<<< HEAD
         subset, _ = self.dataset.split_set(dataset, percent=self.sample_ratio)
-=======
-        subset, _ = self.dataset.split_set(dataset, percent=sample_ratio)
->>>>>>> 3f62d26b
+        self.clean_loader = self.dataset.get_dataloader(mode='train', dataset=subset)
+
         _input, _label = next(iter(torch.utils.data.DataLoader(subset, batch_size=len(subset), num_workers=0)))
         poison_input = self.attack.add_mark(_input)
         newset = MyDataset(poison_input, _label)
-        self.loader = self.dataset.get_dataloader(mode='train', dataset=newset)
+        self.backdoor_loader = self.dataset.get_dataloader(mode='train', dataset=newset)
 
         exp_features = []
         for label in range(self.model.num_classes):
@@ -63,12 +61,14 @@
 
     def get_saliency_map(self, target: int) -> torch.Tensor:
         saliency_maps = []
-        for _input, _ in self.loader:
+        for _input, _ in self.backdoor_loader:
             _input.requires_grad_()
-            _output = self.model(_input)[target]
-            grad = torch.autograd.grad(_output, _input)[0].max(dim=1, keepdim=True).cpu()  # (N, 1, H, W)
+            _output = self.model(_input)[target].sum()
+
+            # torch.max type: (data, indices), we only need [0]
+            grad = torch.autograd.grad(_output, _input)[0].max(dim=1, keepdim=True)[0]  # (N, 1, H, W)
             _input.requires_grad = False
-            saliency_maps.append(grad)
+            saliency_maps.append(grad.cpu())
         return torch.cat(saliency_maps)
 
     def cal_explanation_feature(self, saliency_maps: torch.Tensor) -> float:
@@ -77,4 +77,7 @@
         persist_feats = 0.0  # todo (N)
 
         exp_feats = self.lambd_sp * sparse_feats + self.lambd_sm * smooth_feats + self.lambd_pe * persist_feats
-        return exp_feats.median()+        return torch.median(exp_feats).item()
+
+    def cal_persistence_feature(self, saliency_maps: torch.Tensor) -> torch.Tensor:
+        pass